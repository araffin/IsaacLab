--- conflicted
+++ resolved
@@ -29,11 +29,10 @@
 parser.add_argument("--num_envs", type=int, default=None, help="Number of environments to simulate.")
 parser.add_argument("--task", type=str, default=None, help="Name of the task.")
 parser.add_argument(
-<<<<<<< HEAD
     "--algo", type=str, default="ppo", help="Name of the algorithm.", choices=["ppo", "ppo_sb3", "sac", "tqc"]
-=======
+)
+parser.add_argument(
     "--agent", type=str, default="sb3_cfg_entry_point", help="Name of the RL agent configuration entry point."
->>>>>>> b7004f44
 )
 parser.add_argument("--checkpoint", type=str, default=None, help="Path to model checkpoint.")
 parser.add_argument("--seed", type=int, default=None, help="Seed used for the environment")
@@ -149,12 +148,9 @@
         checkpoint_path = args_cli.checkpoint
     log_dir = os.path.dirname(checkpoint_path)
 
-<<<<<<< HEAD
     agent_cfg = load_yaml(os.path.join(log_dir, "params", "agent.yaml"))
-=======
     # set the log directory for the environment (works for all environment types)
     env_cfg.log_dir = log_dir
->>>>>>> b7004f44
 
     # create isaac environment
     env = gym.make(args_cli.task, cfg=env_cfg, render_mode="rgb_array" if args_cli.video else None)
