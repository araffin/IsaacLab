--- conflicted
+++ resolved
@@ -49,16 +49,14 @@
 parser.add_argument("--num_envs", type=int, default=None, help="Number of environments to simulate.")
 parser.add_argument("--task", type=str, default=None, help="Name of the task.")
 parser.add_argument(
-<<<<<<< HEAD
     "--algo", type=str, default="ppo", help="Name of the algorithm.", choices=["ppo", "sac", "tqc", "ppo_sb3", "td3"]
-=======
+)
+parser.add_argument(
     "--agent", type=str, default="sb3_cfg_entry_point", help="Name of the RL agent configuration entry point."
->>>>>>> b7004f44
 )
 parser.add_argument("--seed", type=int, default=None, help="Seed used for the environment")
 parser.add_argument("--log_interval", type=int, default=100_000, help="Log data every n timesteps.")
 parser.add_argument("--checkpoint", type=str, default=None, help="Continue the training from checkpoint.")
-<<<<<<< HEAD
 parser.add_argument(
     "--storage", help="Database storage path if distributed optimization should be used", type=str, default=None
 )
@@ -72,10 +70,8 @@
     action=StoreDict,
     help="Overwrite hyperparameter (e.g. learning_rate:0.01 train_freq:10)",
 )
-=======
 parser.add_argument("--max_iterations", type=int, default=None, help="RL Policy training iterations.")
 parser.add_argument("--export_io_descriptors", action="store_true", default=False, help="Export IO descriptors.")
->>>>>>> b7004f44
 parser.add_argument(
     "--keep_all_info",
     action="store_true",
@@ -124,16 +120,12 @@
 import torch
 from datetime import datetime
 
-<<<<<<< HEAD
 import optax
 import sbx
 
 # from stable_baselines3 import PPO
 import stable_baselines3 as sb3
-=======
 import omni
-from stable_baselines3 import PPO
->>>>>>> b7004f44
 from stable_baselines3.common.callbacks import CheckpointCallback, LogEveryNTimesteps
 from stable_baselines3.common.vec_env import VecNormalize
 
