--- conflicted
+++ resolved
@@ -4,10 +4,6 @@
 # SPDX-License-Identifier: BSD-3-Clause
 # ./isaaclab.sh -p scripts/reinforcement_learning/sb3/train.py --task Isaac-Velocity-Flat-Unitree-A1-v0 --num_envs 1024 --fast
 
-<<<<<<< HEAD
-=======
-
->>>>>>> 089015fc
 """Script to train RL agent with Stable Baselines3."""
 
 """Launch Isaac Sim Simulator first."""
@@ -16,13 +12,9 @@
 import contextlib
 import signal
 import sys
-<<<<<<< HEAD
 from copy import deepcopy
 from pathlib import Path
 from pprint import pprint
-=======
-from pathlib import Path
->>>>>>> 089015fc
 
 from isaaclab.app import AppLauncher
 
@@ -62,7 +54,6 @@
 parser.add_argument("--seed", type=int, default=None, help="Seed used for the environment")
 parser.add_argument("--log_interval", type=int, default=100_000, help="Log data every n timesteps.")
 parser.add_argument("--checkpoint", type=str, default=None, help="Continue the training from checkpoint.")
-<<<<<<< HEAD
 parser.add_argument(
     "--storage", help="Database storage path if distributed optimization should be used", type=str, default=None
 )
@@ -76,19 +67,12 @@
     action=StoreDict,
     help="Overwrite hyperparameter (e.g. learning_rate:0.01 train_freq:10)",
 )
-=======
-parser.add_argument("--max_iterations", type=int, default=None, help="RL Policy training iterations.")
->>>>>>> 089015fc
 parser.add_argument(
     "--keep_all_info",
     action="store_true",
     default=False,
     help="Use a slower SB3 wrapper but keep all the extra training info.",
 )
-<<<<<<< HEAD
-# parser.add_argument("--monitor", action="store_true", default=False, help="Enable VecMonitor.")
-=======
->>>>>>> 089015fc
 # append AppLauncher cli args
 AppLauncher.add_app_launcher_args(parser)
 # parse the arguments
@@ -131,15 +115,11 @@
 import torch
 from datetime import datetime
 
-<<<<<<< HEAD
 import optax
 import sbx
 
 # from stable_baselines3 import PPO
 import stable_baselines3 as sb3
-=======
-from stable_baselines3 import PPO
->>>>>>> 089015fc
 from stable_baselines3.common.callbacks import CheckpointCallback, LogEveryNTimesteps
 from stable_baselines3.common.vec_env import VecNormalize
 
@@ -308,18 +288,9 @@
     dump_yaml(os.path.join(log_dir, "params", "env.yaml"), env_cfg)
     dump_pickle(os.path.join(log_dir, "params", "env.pkl"), env_cfg)
 
-<<<<<<< HEAD
     command = " ".join(sys.orig_argv)
     (Path(log_dir) / "command.txt").write_text(command)
 
-=======
-    # save command used to run the script
-    command = " ".join(sys.orig_argv)
-    (Path(log_dir) / "command.txt").write_text(command)
-
-    # post-process agent configuration
-    agent_cfg = process_sb3_cfg(agent_cfg, env_cfg.scene.num_envs)
->>>>>>> 089015fc
     # read configurations about the agent-training
     n_timesteps = agent_cfg.pop("n_timesteps")
 
@@ -345,7 +316,6 @@
     # wrap around environment for stable baselines
     env = Sb3VecEnvWrapper(env, fast_variant=not args_cli.keep_all_info)
 
-<<<<<<< HEAD
     # if "ppo" not in args_cli.algo:
     #     env = RescaleActionWrapper(env, percent=5.0)
     from isaaclab_rl.sb3 import ClipActionWrapper
@@ -429,17 +399,6 @@
         # vec_norm_class = VecNormRough if "Rough-" in args_cli.task else VecNormalize
         vec_norm_class = VecNormalize
         env = vec_norm_class(
-=======
-    norm_keys = {"normalize_input", "normalize_value", "clip_obs"}
-    norm_args = {}
-    for key in norm_keys:
-        if key in agent_cfg:
-            norm_args[key] = agent_cfg.pop(key)
-
-    if norm_args and norm_args.get("normalize_input"):
-        print(f"Normalizing input, {norm_args=}")
-        env = VecNormalize(
->>>>>>> 089015fc
             env,
             training=True,
             norm_obs=norm_args["normalize_input"],
@@ -449,16 +408,9 @@
             clip_reward=np.inf,
         )
 
-<<<<<<< HEAD
     # IsaacLab logging
     dump_yaml(os.path.join(log_dir, "params", "agent.yaml"), agent_cfg)
     dump_pickle(os.path.join(log_dir, "params", "agent.pkl"), agent_cfg)
-=======
-    # create agent from stable baselines
-    agent = PPO(policy_arch, env, verbose=1, tensorboard_log=log_dir, **agent_cfg)
-    if args_cli.checkpoint is not None:
-        agent = agent.load(args_cli.checkpoint, env, print_system_info=True)
->>>>>>> 089015fc
 
     # Sort for printing
     hyperparams = {key: agent_cfg[key] for key in sorted(agent_cfg.keys())}
@@ -521,7 +473,6 @@
 
     print(f"{env.num_envs=}")
     # callbacks for agent
-<<<<<<< HEAD
     checkpoint_callback = CheckpointCallback(
         save_freq=2000,
         save_path=log_dir,
@@ -530,10 +481,6 @@
         save_vecnormalize=True,
     )
     callbacks = [checkpoint_callback, LogEveryNTimesteps(n_steps=args_cli.log_interval), LogCallback()]
-=======
-    checkpoint_callback = CheckpointCallback(save_freq=1000, save_path=log_dir, name_prefix="model", verbose=2)
-    callbacks = [checkpoint_callback, LogEveryNTimesteps(n_steps=args_cli.log_interval)]
->>>>>>> 089015fc
 
     # train the agent
     with contextlib.suppress(KeyboardInterrupt):
@@ -543,10 +490,7 @@
             progress_bar=True,
             log_interval=None,
         )
-<<<<<<< HEAD
-
-=======
->>>>>>> 089015fc
+
     # save the final model
     agent.save(os.path.join(log_dir, "model"))
     print("Saving to:")
