# Copyright (c) 2022-2025, The Isaac Lab Project Developers (https://github.com/isaac-sim/IsaacLab/blob/main/CONTRIBUTORS.md).
# All rights reserved.
#
# SPDX-License-Identifier: BSD-3-Clause

<<<<<<< HEAD
# Copyright (c) 2022-2025, The Isaac Lab Project Developers.
# All rights reserved.
#
# SPDX-License-Identifier: BSD-3-Clause

"""
Script to train RL agent with Stable Baselines3.
=======
"""Script to train RL agent with Stable Baselines3.
>>>>>>> 93167964

Example: ./isaaclab.sh -p scripts/reinforcement_learning/sb3/train.py
    --task Isaac-Velocity-Flat-Unitree-A1-v0 --num_envs 2048 --headless --seed 2
"""

"""Launch Isaac Sim Simulator first."""

import argparse
import contextlib
import signal
import sys
from pathlib import Path

from isaaclab.app import AppLauncher

# add argparse arguments
parser = argparse.ArgumentParser(description="Train an RL agent with Stable-Baselines3.")
parser.add_argument("--video", action="store_true", default=False, help="Record videos during training.")
parser.add_argument("--video_length", type=int, default=200, help="Length of the recorded video (in steps).")
parser.add_argument("--video_interval", type=int, default=2000, help="Interval between video recordings (in steps).")
parser.add_argument("--num_envs", type=int, default=None, help="Number of environments to simulate.")
parser.add_argument("--task", type=str, default=None, help="Name of the task.")
parser.add_argument("--seed", type=int, default=None, help="Seed used for the environment")
parser.add_argument("--log_interval", type=int, default=100_000, help="Log data every n timesteps.")
parser.add_argument("--max_iterations", type=int, default=None, help="RL Policy training iterations.")
parser.add_argument(
    "--keep_all_info",
    action="store_true",
    default=False,
    help="Use a slower SB3 wrapper but keep all the extra training info.",
)
# append AppLauncher cli args
AppLauncher.add_app_launcher_args(parser)
# parse the arguments
args_cli, hydra_args = parser.parse_known_args()
# always enable cameras to record video
if args_cli.video:
    args_cli.enable_cameras = True

# clear out sys.argv for Hydra
sys.argv = [sys.argv[0]] + hydra_args

# launch omniverse app
app_launcher = AppLauncher(args_cli)
simulation_app = app_launcher.app


def cleanup_pbar(*args):
    """
    A small helper to stop training and
    cleanup progress bar properly on ctrl+c
    """
    import gc

    tqdm_objects = [obj for obj in gc.get_objects() if "tqdm" in type(obj).__name__]
    for tqdm_object in tqdm_objects:
        if "tqdm_rich" in type(tqdm_object).__name__:
            tqdm_object.close()
    raise KeyboardInterrupt


# disable KeyboardInterrupt override
signal.signal(signal.SIGINT, cleanup_pbar)

"""Rest everything follows."""

import gymnasium as gym
import numpy as np
import os
import random
from datetime import datetime

from stable_baselines3 import PPO
from stable_baselines3.common.callbacks import CheckpointCallback, LogEveryNTimesteps
from stable_baselines3.common.vec_env import VecNormalize

from isaaclab.envs import (
    DirectMARLEnv,
    DirectMARLEnvCfg,
    DirectRLEnvCfg,
    ManagerBasedRLEnvCfg,
    multi_agent_to_single_agent,
)
from isaaclab.utils.dict import print_dict
from isaaclab.utils.io import dump_pickle, dump_yaml

from isaaclab_rl.sb3 import Sb3VecEnvWrapper, process_sb3_cfg

import isaaclab_tasks  # noqa: F401
from isaaclab_tasks.utils.hydra import hydra_task_config

# PLACEHOLDER: Extension template (do not remove this comment)


@hydra_task_config(args_cli.task, "sb3_cfg_entry_point")
def main(env_cfg: ManagerBasedRLEnvCfg | DirectRLEnvCfg | DirectMARLEnvCfg, agent_cfg: dict):
    """Train with stable-baselines agent."""
    # randomly sample a seed if seed = -1
    if args_cli.seed == -1:
        args_cli.seed = random.randint(0, 10000)

    # override configurations with non-hydra CLI arguments
    env_cfg.scene.num_envs = args_cli.num_envs if args_cli.num_envs is not None else env_cfg.scene.num_envs
    agent_cfg["seed"] = args_cli.seed if args_cli.seed is not None else agent_cfg["seed"]
    # max iterations for training
    if args_cli.max_iterations is not None:
        agent_cfg["n_timesteps"] = args_cli.max_iterations * agent_cfg["n_steps"] * env_cfg.scene.num_envs

    # set the environment seed
    # note: certain randomizations occur in the environment initialization so we set the seed here
    env_cfg.seed = agent_cfg["seed"]
    env_cfg.sim.device = args_cli.device if args_cli.device is not None else env_cfg.sim.device

    # directory for logging into
    run_info = datetime.now().strftime("%Y-%m-%d_%H-%M-%S")
    log_root_path = os.path.abspath(os.path.join("logs", "sb3", args_cli.task))
    print(f"[INFO] Logging experiment in directory: {log_root_path}")
    # The Ray Tune workflow extracts experiment name using the logging line below, hence, do not change it (see PR #2346, comment-2819298849)
    print(f"Exact experiment name requested from command line: {run_info}")
    log_dir = os.path.join(log_root_path, run_info)
    # dump the configuration into log-directory
    dump_yaml(os.path.join(log_dir, "params", "env.yaml"), env_cfg)
    dump_yaml(os.path.join(log_dir, "params", "agent.yaml"), agent_cfg)
    dump_pickle(os.path.join(log_dir, "params", "env.pkl"), env_cfg)
    dump_pickle(os.path.join(log_dir, "params", "agent.pkl"), agent_cfg)

    # save command used to run the script
    command = " ".join(sys.orig_argv)
    (Path(log_dir) / "command.txt").write_text(command)

    # post-process agent configuration
    agent_cfg = process_sb3_cfg(agent_cfg)
    # read configurations about the agent-training
    policy_arch = agent_cfg.pop("policy")
    n_timesteps = agent_cfg.pop("n_timesteps")

    # create isaac environment
    env = gym.make(args_cli.task, cfg=env_cfg, render_mode="rgb_array" if args_cli.video else None)

    # convert to single-agent instance if required by the RL algorithm
    if isinstance(env.unwrapped, DirectMARLEnv):
        env = multi_agent_to_single_agent(env)

    # wrap for video recording
    if args_cli.video:
        video_kwargs = {
            "video_folder": os.path.join(log_dir, "videos", "train"),
            "step_trigger": lambda step: step % args_cli.video_interval == 0,
            "video_length": args_cli.video_length,
            "disable_logger": True,
        }
        print("[INFO] Recording videos during training.")
        print_dict(video_kwargs, nesting=4)
        env = gym.wrappers.RecordVideo(env, **video_kwargs)

    # wrap around environment for stable baselines
    env = Sb3VecEnvWrapper(env, fast_variant=not args_cli.keep_all_info)

    if "normalize_input" in agent_cfg:
        env = VecNormalize(
            env,
            training=True,
            norm_obs="normalize_input" in agent_cfg and agent_cfg.pop("normalize_input"),
            norm_reward="normalize_value" in agent_cfg and agent_cfg.pop("normalize_value"),
            clip_obs="clip_obs" in agent_cfg and agent_cfg.pop("clip_obs"),
            gamma=agent_cfg["gamma"],
            clip_reward=np.inf,
        )

    # create agent from stable baselines
    agent = PPO(policy_arch, env, verbose=1, tensorboard_log=log_dir, **agent_cfg)

    # callbacks for agent
    checkpoint_callback = CheckpointCallback(save_freq=1000, save_path=log_dir, name_prefix="model", verbose=2)
    callbacks = [checkpoint_callback, LogEveryNTimesteps(n_steps=args_cli.log_interval)]

    # train the agent
    with contextlib.suppress(KeyboardInterrupt):
        agent.learn(
            total_timesteps=n_timesteps,
            callback=callbacks,
            progress_bar=True,
            log_interval=None,
        )
    # save the final model
    agent.save(os.path.join(log_dir, "model"))
    print("Saving to:")
    print(os.path.join(log_dir, "model.zip"))

    if isinstance(env, VecNormalize):
        print("Saving normalization")
        env.save(os.path.join(log_dir, "model_vecnormalize.pkl"))

    # close the simulator
    env.close()


if __name__ == "__main__":
    # run the main function
    main()
    # close sim app
    simulation_app.close()<|MERGE_RESOLUTION|>--- conflicted
+++ resolved
@@ -3,17 +3,8 @@
 #
 # SPDX-License-Identifier: BSD-3-Clause
 
-<<<<<<< HEAD
-# Copyright (c) 2022-2025, The Isaac Lab Project Developers.
-# All rights reserved.
-#
-# SPDX-License-Identifier: BSD-3-Clause
-
-"""
-Script to train RL agent with Stable Baselines3.
-=======
+
 """Script to train RL agent with Stable Baselines3.
->>>>>>> 93167964
 
 Example: ./isaaclab.sh -p scripts/reinforcement_learning/sb3/train.py
     --task Isaac-Velocity-Flat-Unitree-A1-v0 --num_envs 2048 --headless --seed 2
