# Copyright (c) 2022-2025, The Isaac Lab Project Developers.
# All rights reserved.
#
# SPDX-License-Identifier: BSD-3-Clause
# ./isaaclab.sh -p scripts/reinforcement_learning/sb3/train.py --task Isaac-Velocity-Flat-Unitree-A1-v0 --num_envs 1024 --fast

"""Script to train RL agent with Stable Baselines3."""

"""Launch Isaac Sim Simulator first."""

import argparse
import contextlib
import signal
import sys
from copy import deepcopy
from pathlib import Path
from pprint import pprint

from isaaclab.app import AppLauncher


class StoreDict(argparse.Action):
    """
    Custom argparse action for storing dict.

    In: args1:0.0 args2:"dict(a=1)"
    Out: {'args1': 0.0, arg2: dict(a=1)}
    """

    def __init__(self, option_strings, dest, nargs=None, **kwargs):
        self._nargs = nargs
        super().__init__(option_strings, dest, nargs=nargs, **kwargs)

    def __call__(self, parser, namespace, values, option_string=None):
        arg_dict = {}
        for arguments in values:
            key = arguments.split(":")[0]
            value = ":".join(arguments.split(":")[1:])
            # Evaluate the string as python code
            arg_dict[key] = eval(value)
        setattr(namespace, self.dest, arg_dict)


# add argparse arguments
parser = argparse.ArgumentParser(description="Train an RL agent with Stable-Baselines3.")
parser.add_argument("--video", action="store_true", default=False, help="Record videos during training.")
parser.add_argument("--video_length", type=int, default=200, help="Length of the recorded video (in steps).")
parser.add_argument("--video_interval", type=int, default=2000, help="Interval between video recordings (in steps).")
parser.add_argument("--num_envs", type=int, default=None, help="Number of environments to simulate.")
parser.add_argument("--task", type=str, default=None, help="Name of the task.")
parser.add_argument(
    "--algo", type=str, default="ppo", help="Name of the algorithm.", choices=["ppo", "sac", "tqc", "ppo_sb3"]
)
parser.add_argument("--seed", type=int, default=None, help="Seed used for the environment")
parser.add_argument("--log-interval", type=int, default=100_000, help="Log data every n timesteps.")
parser.add_argument("--fast", action="store_true", default=False, help="Faster correct training but not extras logged.")
parser.add_argument(
    "--no-info", action="store_true", default=False, help="Fastest and incorrect training but no statistics."
)
parser.add_argument(
    "--storage", help="Database storage path if distributed optimization should be used", type=str, default=None
)
parser.add_argument("-name", "--study-name", help="Study name when loading Optuna results", type=str)
parser.add_argument("-id", "--trial-id", help="Trial id to load, otherwise loading best trial", type=int)
parser.add_argument(
    "-params",
    "--hyperparams",
    type=str,
    nargs="+",
    action=StoreDict,
    help="Overwrite hyperparameter (e.g. learning_rate:0.01 train_freq:10)",
)

# parser.add_argument("--monitor", action="store_true", default=False, help="Enable VecMonitor.")
# append AppLauncher cli args
AppLauncher.add_app_launcher_args(parser)
# parse the arguments
args_cli, hydra_args = parser.parse_known_args()
# always enable cameras to record video
if args_cli.video:
    args_cli.enable_cameras = True

# clear out sys.argv for Hydra
sys.argv = [sys.argv[0]] + hydra_args

# launch omniverse app
app_launcher = AppLauncher(args_cli)
simulation_app = app_launcher.app


def cleanup_pbar(*args):
    # Cleanup pbar
    import gc

    tqdm_objects = [obj for obj in gc.get_objects() if "tqdm" in type(obj).__name__]
    for tqdm_object in tqdm_objects:
        if "tqdm_rich" in type(tqdm_object).__name__:
            tqdm_object.close()
    raise KeyboardInterrupt


# Disable KeyboardInterrupt override
signal.signal(signal.SIGINT, cleanup_pbar)

"""Rest everything follows."""

import gymnasium as gym
import numpy as np
import os
import random
import torch
from datetime import datetime

import jax
import optax
import sbx

# from stable_baselines3 import PPO
import stable_baselines3 as sb3
from stable_baselines3.common.callbacks import CheckpointCallback
from stable_baselines3.common.vec_env import VecNormalize

from isaaclab.envs import (
    DirectMARLEnv,
    DirectMARLEnvCfg,
    DirectRLEnvCfg,
    ManagerBasedRLEnvCfg,
    multi_agent_to_single_agent,
)
from isaaclab.utils.dict import print_dict
from isaaclab.utils.io import dump_pickle, dump_yaml

from isaaclab_rl.sb3 import LogEveryNTimesteps, RescaleActionWrapper, Sb3VecEnvWrapper, elu, load_trial, process_sb3_cfg

import isaaclab_tasks  # noqa: F401
from isaaclab_tasks.utils.hydra import hydra_task_config

<<<<<<< HEAD
ppo_defaults = dict(
    n_steps=25,
    batch_size=6400,  # for 1024 envs, to have 4 minibatches
    gae_lambda=0.95,
    n_epochs=5,
    ent_coef=0.01,
    learning_rate=1e-3,
    clip_range=0.2,
    vf_coef=1.0,
    max_grad_norm=1.0,
    policy="MlpPolicy",
    policy_kwargs=dict(
        activation_fn=elu,
        net_arch=[512, 256, 128],
        # net_arch=[128, 128, 128],
        # log_std_init=-2.5,
    ),
)

ppo_simba = dict(
    policy="SimbaPolicy",
    policy_kwargs=dict(
        activation_fn=elu,
        # net_arch=[512, 256, 128],
        net_arch=[128, 128],
    ),
)

ppo_sb3 = dict(
    policy="MlpPolicy",
    policy_kwargs=dict(
        activation_fn=torch.nn.ELU,
        net_arch=[128, 128, 128],
        # log_std_init=-2.0,
        # use_expln=True,
        # squash_output=True,
    ),
    # use_sde=True,
    # sde_sample_freq=8,
    # TODO: use AdamW too
)
ppo_sb3_defaults = deepcopy(ppo_defaults)
ppo_sb3_defaults.update(ppo_sb3)

simba_hyperparams = dict(
    policy="SimbaPolicy",
    buffer_size=800_000,
    policy_kwargs={
        "optimizer_class": optax.adamw,
        # "optimizer_kwargs": {"eps": 1e-5},
        "activation_fn": elu,
        "net_arch": {"pi": [128, 128], "qf": [256, 256]},
        # "net_arch": [128, 128, 128],
        "n_critics": 2,
    },
    learning_starts=1_000,
    # param_resets=[int(i * 1e7) for i in range(1, 10)],
    train_freq=5,
    # learning_rate=7e-4,
    gamma=0.985,
    batch_size=512,
    gradient_steps=512,
    policy_delay=10,
    # ent_coef=0.001,
    ent_coef="auto_0.01",
    # target_entropy=-10.0,
    # tau=0.008,
    # top_quantiles_to_drop_per_net=5,
)

# Optimized with TQC on A1 flat for 2048 envs
optimized_tqc_hyperparams = dict(
    policy="MlpPolicy",
    buffer_size=800_000,
    policy_kwargs={
        "optimizer_class": optax.adamw,
        "activation_fn": elu,
        "net_arch": [512, 256, 128],
        # "net_arch": {"pi": [128, 128, 128], "qf": [512, 256, 128]},
        "n_critics": 2,
        "layer_norm": True,
    },
    learning_starts=1_000,
    # param_resets=[int(i * 1e7) for i in range(1, 10)],
    train_freq=4,
    # learning_rate=0.000375,
    learning_rate=4e-4,
    qf_learning_rate=7e-4,
    gamma=0.981,
    batch_size=256,
    gradient_steps=650,
    policy_delay=30,
    ent_coef="auto_0.00631",
)
# Also working for TQC, with 1024 envs:
# train_freq:4 gradient_steps:60 policy_delay:5 batch_size:1024
# train_freq:4 gradient_steps:30 policy_delay:5 batch_size:2048
=======
# PLACEHOLDER: Extension template (do not remove this comment)
>>>>>>> e35acc40


@hydra_task_config(args_cli.task, "sb3_cfg_entry_point")
def main(env_cfg: ManagerBasedRLEnvCfg | DirectRLEnvCfg | DirectMARLEnvCfg, agent_cfg: dict):
    """Train with stable-baselines agent."""
    # randomly sample a seed if seed = -1
    if args_cli.seed == -1:
        args_cli.seed = random.randint(0, 10000)

    if not agent_cfg:
        print("Loading SB3 default")
        agent_cfg = {
            "n_timesteps": 5e7,
            # "n_timesteps": 5e7,
            "normalize_input": True,
            "normalize_value": False,
            "clip_obs": 10.0,
            "seed": 42,
            "gamma": 0.99,
        }

        default_hyperparams = {
            "ppo_sb3": ppo_sb3_defaults,
            "ppo": ppo_defaults,
            "tqc": optimized_tqc_hyperparams,
            "sac": optimized_tqc_hyperparams,
        }[args_cli.algo]

        agent_cfg.update(default_hyperparams)

        pprint(agent_cfg)

    # override configurations with non-hydra CLI arguments
    env_cfg.scene.num_envs = args_cli.num_envs if args_cli.num_envs is not None else env_cfg.scene.num_envs
    agent_cfg["seed"] = args_cli.seed if args_cli.seed is not None else agent_cfg["seed"]

    # set the environment seed
    # note: certain randomizations occur in the environment initialization so we set the seed here
    env_cfg.seed = agent_cfg["seed"]
    env_cfg.sim.device = args_cli.device if args_cli.device is not None else env_cfg.sim.device

    # directory for logging into
    run_info = datetime.now().strftime("%Y-%m-%d_%H-%M-%S")
    log_root_path = os.path.abspath(os.path.join("logs", "sb3", args_cli.algo, args_cli.task))
    print(f"[INFO] Logging experiment in directory: {log_root_path}")
    print(f"Exact experiment name requested from command line: {run_info}")
    log_dir = os.path.join(log_root_path, run_info)
    # dump the configuration into log-directory
    dump_yaml(os.path.join(log_dir, "params", "env.yaml"), env_cfg)
    dump_yaml(os.path.join(log_dir, "params", "agent.yaml"), agent_cfg)
    dump_pickle(os.path.join(log_dir, "params", "env.pkl"), env_cfg)
    dump_pickle(os.path.join(log_dir, "params", "agent.pkl"), agent_cfg)

    command = " ".join(sys.orig_argv)
    (Path(log_dir) / "command.txt").write_text(command)

    # read configurations about the agent-training
    n_timesteps = agent_cfg.pop("n_timesteps")

    # create isaac environment
    env = gym.make(args_cli.task, cfg=env_cfg, render_mode="rgb_array" if args_cli.video else None)

    # convert to single-agent instance if required by the RL algorithm
    if isinstance(env.unwrapped, DirectMARLEnv):
        env = multi_agent_to_single_agent(env)

    # wrap for video recording
    if args_cli.video:
        video_kwargs = {
            "video_folder": os.path.join(log_dir, "videos", "train"),
            "step_trigger": lambda step: step % args_cli.video_interval == 0,
            "video_length": args_cli.video_length,
            "disable_logger": True,
        }
        print("[INFO] Recording videos during training.")
        print_dict(video_kwargs, nesting=4)
        env = gym.wrappers.RecordVideo(env, **video_kwargs)

    # wrap around environment for stable baselines
    env = Sb3VecEnvWrapper(env, fast_variant=args_cli.fast, keep_info=not args_cli.no_info)

    # if "ppo" not in args_cli.algo:
    #     env = RescaleActionWrapper(env, percent=5.0)
    from isaaclab_rl.sb3 import ClipActionWrapper

    # For Unitree A1/GO1/... (action_scale=0.25)
    # env = ClipActionWrapper(env, percent=5)
    env = ClipActionWrapper(env, percent=3)
    # For Anymal
    # env = ClipActionWrapper(env, percent=2.5)
    # from isaaclab_rl.sb3 import ClipActionWrapper

    # env = ClipActionWrapper(env, percent=3.0)
    # from isaaclab_rl.sb3 import PenalizeCloseToBoundWrapper
    # env = PenalizeCloseToBoundWrapper(env, min_dist=0.5, max_cost=1.0)

    # From PPO Run
    # from isaaclab_rl.sb3 import ClipActionWrapper

    # low = np.array([-3.6, -2.5, -3.1, -1.8, -4.5, -4.2, -4.0, -3.9, -2.8, -2.8, -2.9, -2.7])
    # high = np.array([3.2, 2.8, 2.7, 2.8, 2.9, 2.7, 3.2, 2.9, 7.2, 5.7, 5.0, 5.8])
    # env = ClipActionWrapper(env, low=low.astype(np.float32), high=high.astype(np.float32))

    print(f"Action space: {env.action_space}")

    if args_cli.storage and args_cli.study_name:
        print("Loading from Optuna study...")
        hyperparams = load_trial(args_cli.storage, args_cli.study_name, args_cli.trial_id)
        agent_cfg.update(hyperparams)

    if args_cli.hyperparams is not None:
        print("Updating hyperparams from cli")
        agent_cfg.update(args_cli.hyperparams)

    if "normalize_input" in agent_cfg:
        print("Normalizing input")
        env = VecNormalize(
            env,
            training=True,
            norm_obs="normalize_input" in agent_cfg and agent_cfg.pop("normalize_input"),
            norm_reward="normalize_value" in agent_cfg and agent_cfg.pop("normalize_value"),
            clip_obs="clip_obs" in agent_cfg and agent_cfg.pop("clip_obs"),
            gamma=agent_cfg["gamma"],
            clip_reward=np.inf,
        )

    # agent_cfg["param_resets"] = [int(i * 4e7) for i in range(1, 10)]
    # agent_cfg["policy_kwargs"]["squash_output"] = squash_output
    # agent_cfg["policy_kwargs"]["optimizer_class"] = optax.adam
    # agent_cfg["policy_kwargs"]["optimizer_kwargs"] = {"eps": 1e-5}
    # agent_cfg["policy_kwargs"]["ortho_init"] = True
    # agent_cfg["policy_kwargs"]["net_arch"] = [512, 256, 128]

    # Sort for printing
    hyperparams = {key: agent_cfg[key] for key in sorted(agent_cfg.keys())}

    pprint(hyperparams)

    saved_hyperparams = deepcopy(hyperparams)
    try:
        dump_yaml(os.path.join(log_dir, "hyperparams.yaml"), saved_hyperparams)
    except ValueError:
        # Backward compat with elu not being JIT compatible
        del saved_hyperparams["policy_kwargs"]["activation_fn"]
        dump_yaml(os.path.join(log_dir, "hyperparams.yaml"), saved_hyperparams)

    agent_cfg["tensorboard_log"] = log_dir

    # post-process agent configuration
    agent_cfg = process_sb3_cfg(agent_cfg)

    algo_class = {
        "ppo_sb3": sb3.PPO,
        "ppo": sbx.PPO,
        "tqc": sbx.TQC,
        "sac": sbx.SAC,
    }[args_cli.algo]

    agent = algo_class(env=env, verbose=1, **agent_cfg)

    print(f"{env.num_envs=}")
    # callbacks for agent
    checkpoint_callback = CheckpointCallback(
        save_freq=2000,
        save_path=log_dir,
        name_prefix="model",
        verbose=2,
        save_vecnormalize=True,
    )
    callbacks = [checkpoint_callback, LogEveryNTimesteps(n_steps=args_cli.log_interval)]

    # train the agent
    with contextlib.suppress(KeyboardInterrupt):
        agent.learn(
            total_timesteps=n_timesteps,
            callback=callbacks,
            progress_bar=True,
            log_interval=None,
        )

    # save the final model
    agent.save(os.path.join(log_dir, "model"))
    print("Saving to:")
    print(os.path.join(log_dir, "model.zip"))

    if isinstance(env, VecNormalize):
        print("Saving normalization")
        env.save(os.path.join(log_dir, "model_vecnormalize.pkl"))

    # close the simulator
    env.close()


if __name__ == "__main__":
    # run the main function
    main()
    # close sim app
    simulation_app.close()<|MERGE_RESOLUTION|>--- conflicted
+++ resolved
@@ -135,7 +135,6 @@
 import isaaclab_tasks  # noqa: F401
 from isaaclab_tasks.utils.hydra import hydra_task_config
 
-<<<<<<< HEAD
 ppo_defaults = dict(
     n_steps=25,
     batch_size=6400,  # for 1024 envs, to have 4 minibatches
@@ -233,9 +232,7 @@
 # Also working for TQC, with 1024 envs:
 # train_freq:4 gradient_steps:60 policy_delay:5 batch_size:1024
 # train_freq:4 gradient_steps:30 policy_delay:5 batch_size:2048
-=======
 # PLACEHOLDER: Extension template (do not remove this comment)
->>>>>>> e35acc40
 
 
 @hydra_task_config(args_cli.task, "sb3_cfg_entry_point")
